import { generateKeyPairSync, createPublicKey } from 'crypto';
<<<<<<< HEAD
import { SignJWT, jwtVerify } from 'jose';
import { RedisConnectionFactory } from './RedisConnectionFactory';
=======
import { SignJWT, jwtVerify, KeyLike } from 'jose';
import { RedisConnectionFactory } from './RedisConnectionFactory.js';
>>>>>>> a0e09107
import type { Redis } from 'ioredis';

export type JwtFamily = 'user' | 'bot';

interface CachedSigner {
	kid: string;
	privateKey: any;
}

export class JwtKeyManager {
	private static instance: JwtKeyManager;
	private get redis(): Redis {
		return RedisConnectionFactory.getSharedConnection();
	}
	private cache = new Map<JwtFamily, CachedSigner>();

	private constructor() {
		// Redis connection now managed by factory
	}

	static getInstance(): JwtKeyManager {
		if (!this.instance) this.instance = new JwtKeyManager();
		return this.instance;
	}

	private namespace(fam: JwtFamily) {
		return fam === 'user'
			? process.env.JWT_KEY_NAMESPACE_USER || 'jwt:user'
			: process.env.JWT_KEY_NAMESPACE_BOT || 'jwt:bot';
	}

	/** Ensure at least one active key exists for a family and return latest kid */
	private async ensureKeyPair(fam: JwtFamily): Promise<string> {
		const ns = this.namespace(fam);
		const latestKey = await this.redis.get(`${ns}:latest`);
		if (latestKey) return latestKey;

		// Generate new keys (RSA 2048)
		const { privateKey, publicKey } = generateKeyPairSync('rsa', {
			modulusLength: 2048,
		});

		const kid = Date.now().toString(36);

		await Promise.all([
			this.redis.set(
				`${ns}:private:${kid}`,
				privateKey.export({ format: 'pem', type: 'pkcs1' }).toString()
			),
			this.redis.set(
				`${ns}:public:${kid}`,
				publicKey.export({ format: 'pem', type: 'pkcs1' }).toString()
			),
			this.redis.set(`${ns}:latest`, kid),
		]);

		return kid;
	}

	/** Returns signer for given family, caching key in memory until pointer changes */
	private async getSigner(fam: JwtFamily): Promise<CachedSigner> {
		const ns = this.namespace(fam);
		const latestKid = await this.ensureKeyPair(fam);

		const cached = this.cache.get(fam);
		if (cached && cached.kid === latestKid) return cached;

		// load private key from Redis
		const pem = (await this.redis.get(`${ns}:private:${latestKid}`)) as string;
		if (!pem)
			throw new Error('Private key missing in Redis for kid ' + latestKid);

		const keyObj = createPublicKey(pem); // Actually we need private key – but jose accepts KeyLike; use crypto.createPrivateKey
		const { createPrivateKey } = await import('crypto');
		const privateKey = createPrivateKey(pem);

		const signer: CachedSigner = { kid: latestKid, privateKey };
		this.cache.set(fam, signer);
		return signer;
	}

	/** Sign payload returning JWT */
	async sign(
		fam: JwtFamily,
		payload: Record<string, unknown>,
		expiresIn: string | number = '24h'
	): Promise<string> {
		const { privateKey, kid } = await this.getSigner(fam);
		return await new SignJWT(payload)
			.setProtectedHeader({ alg: 'RS256', kid })
			.setExpirationTime(expiresIn)
			.sign(privateKey);
	}

	/** Verify JWT and return payload */
	async verify(
		fam: JwtFamily,
		token: string
	): Promise<Record<string, unknown>> {
		const decodedHeader = JSON.parse(
			Buffer.from(token.split('.')[0], 'base64url').toString()
		);
		const kid: string = decodedHeader.kid;
		const ns = this.namespace(fam);
		const pem = await this.redis.get(`${ns}:public:${kid}`);
		if (!pem) throw new Error('Public key not found for kid ' + kid);
		const { createPublicKey } = await import('crypto');
		const publicKey = createPublicKey(pem);
		const { payload } = await jwtVerify(token, publicKey);
		return payload as Record<string, unknown>;
	}

	/** Rotate keys for a family – generate new pair and update latest pointer */
	async rotateKeys(fam: JwtFamily): Promise<void> {
		await this.ensureKeyPair(fam); // generates if none
		// Force new generation regardless of existing
		const { privateKey, publicKey } = generateKeyPairSync('rsa', {
			modulusLength: 2048,
		});
		const kid = Date.now().toString(36);
		const ns = this.namespace(fam);
		await Promise.all([
			this.redis.set(
				`${ns}:private:${kid}`,
				privateKey.export({ format: 'pem', type: 'pkcs1' }).toString()
			),
			this.redis.set(
				`${ns}:public:${kid}`,
				publicKey.export({ format: 'pem', type: 'pkcs1' }).toString()
			),
			this.redis.set(`${ns}:latest`, kid),
		]);
		// Clear cache so next sign picks new key
		this.cache.delete(fam);
	}
}

export const jwtKeyManager = JwtKeyManager.getInstance();<|MERGE_RESOLUTION|>--- conflicted
+++ resolved
@@ -1,11 +1,6 @@
 import { generateKeyPairSync, createPublicKey } from 'crypto';
-<<<<<<< HEAD
-import { SignJWT, jwtVerify } from 'jose';
-import { RedisConnectionFactory } from './RedisConnectionFactory';
-=======
 import { SignJWT, jwtVerify, KeyLike } from 'jose';
 import { RedisConnectionFactory } from './RedisConnectionFactory.js';
->>>>>>> a0e09107
 import type { Redis } from 'ioredis';
 
 export type JwtFamily = 'user' | 'bot';
